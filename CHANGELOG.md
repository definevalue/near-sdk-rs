--- conflicted
+++ resolved
@@ -1,15 +1,10 @@
 # Changelog
 
 ## [unreleased]
-<<<<<<< HEAD
-- Update `panic` and `panic_utf8` syscall signatures to indicate they do not return.
-- Removes `PublicKey` generic on `env` promise batch calls. Functions now just take a reference to the `PublicKey`.
-=======
-* Update `panic` and `panic_utf8` syscall signatures to indicate they do not return. [PR 492](https://github.com/near/near-sdk-rs/pull/492)
+- Update `panic` and `panic_utf8` syscall signatures to indicate they do not return. [PR 492](https://github.com/near/near-sdk-rs/pull/492)
 - Removes `PublicKey` generic on `env` promise batch calls. Functions now just take a reference to the `PublicKey`. [PR 495](https://github.com/near/near-sdk-rs/pull/495)
 - fix: Public keys can no longer be borsh deserialized from invalid bytes. [PR 502](https://github.com/near/near-sdk-rs/pull/502)
   - Adds `Hash` derive to `PublicKey`
->>>>>>> 35968be7
 - Changes method name parameters from bytes (`Vec<u8>` and `&[u8]`) to string equivalents for batch function call promises [PR 515](https://github.com/near/near-sdk-rs/pull/515)
   - `promise_batch_action_function_call`, `Promise::function_call`, `promise_batch_action_add_key_with_function_call`, `Promise::add_access_key`, and `Promise::add_access_key_with_nonce` are afffected.
   - Instead of `b"method_name"` just use `"method_name"`, the bytes are enforced to be utf8 in the runtime.
